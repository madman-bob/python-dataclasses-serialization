from toolz import curry

from dataclasses_serialization.serializer_base.errors import DeserializationError
from dataclasses_serialization.serializer_base.noop import noop_deserialization
from dataclasses_serialization.serializer_base.typing import (
    dataclass_field_types,
    isinstance,
)

__all__ = ["dict_to_dataclass"]


@curry
def dict_to_dataclass(cls, dct, deserialization_func=noop_deserialization):
    if not isinstance(dct, dict):
        raise DeserializationError(
            "Cannot deserialize {} {!r} using {}".format(
                type(dct), dct, dict_to_dataclass
            )
        )

    try:
        fld_types = dataclass_field_types(cls, require_bound=True)
    except TypeError:
        raise DeserializationError("Cannot deserialize unbound generic {}".format(cls))

<<<<<<< HEAD
    field_values = {
=======
    kwargs = {
>>>>>>> 00fbd280
        fld.name: deserialization_func(fld_type, dct[fld.name])
        for fld, fld_type in fld_types
        if fld.name in dct
    }

    try:
<<<<<<< HEAD
        return cls(**field_values)
=======
        return cls(**kwargs)
>>>>>>> 00fbd280
    except TypeError:
        raise DeserializationError(
            "Missing one or more required fields to deserialize {!r} as {}".format(
                dct, cls
            )
        )<|MERGE_RESOLUTION|>--- conflicted
+++ resolved
@@ -24,22 +24,14 @@
     except TypeError:
         raise DeserializationError("Cannot deserialize unbound generic {}".format(cls))
 
-<<<<<<< HEAD
-    field_values = {
-=======
     kwargs = {
->>>>>>> 00fbd280
         fld.name: deserialization_func(fld_type, dct[fld.name])
         for fld, fld_type in fld_types
         if fld.name in dct
     }
 
     try:
-<<<<<<< HEAD
-        return cls(**field_values)
-=======
         return cls(**kwargs)
->>>>>>> 00fbd280
     except TypeError:
         raise DeserializationError(
             "Missing one or more required fields to deserialize {!r} as {}".format(
